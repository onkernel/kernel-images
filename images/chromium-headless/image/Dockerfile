FROM docker.io/golang:1.25.0 AS server-builder
WORKDIR /workspace/server

# Allow cross-compilation when building with BuildKit platforms
ARG TARGETOS
ARG TARGETARCH
ENV CGO_ENABLED=0

# Go module dependencies first for better layer caching
COPY server/go.mod ./
COPY server/go.sum ./
RUN --mount=type=cache,target=/root/.cache/go-build \
    --mount=type=cache,target=/go/pkg/mod \
    go mod download

COPY server/ .

# Build kernel-images API
RUN --mount=type=cache,target=/root/.cache/go-build \
    --mount=type=cache,target=/go/pkg/mod \
    GOOS=${TARGETOS:-linux} GOARCH=${TARGETARCH:-amd64} \
    go build -ldflags="-s -w" -o /out/kernel-images-api ./cmd/api

# Build chromium launcher
RUN --mount=type=cache,target=/root/.cache/go-build \
    --mount=type=cache,target=/go/pkg/mod \
    GOOS=${TARGETOS:-linux} GOARCH=${TARGETARCH:-amd64} \
    go build -ldflags="-s -w" -o /out/chromium-launcher ./cmd/chromium-launcher

FROM docker.io/ubuntu:22.04 AS ffmpeg-downloader
RUN --mount=type=cache,target=/var/cache/apt,sharing=private,id=ubuntu2204-aptcache \
    --mount=type=cache,target=/var/lib/apt,sharing=private,id=ubuntu2204-aptlib \
    rm -f /etc/apt/apt.conf.d/docker-clean; \
    echo 'Binary::apt::APT::Keep-Downloaded-Packages "true";' > /etc/apt/apt.conf.d/keep-cache; \
    set -xe; \
    apt-get -yqq update; \
    apt-get -yqq --no-install-recommends install ca-certificates curl xz-utils;

# Download FFmpeg (latest static build) for the recording server
RUN --mount=type=cache,target=/tmp/cache/ffmpeg,sharing=private,id=ffmpeg \
    <<-'EOT'
    set -eux
    ARCHIVE_NAME="ffmpeg-master-latest-linux64-gpl.tar.xz"
    URL="https://github.com/BtbN/FFmpeg-Builds/releases/download/latest/$ARCHIVE_NAME"
    echo "Downloading FFmpeg checksum"
    if ! curl --connect-timeout 10 -fsSL "https://github.com/BtbN/FFmpeg-Builds/releases/download/latest/checksums.sha256" -o /tmp/cache/ffmpeg/ffmpeg.tar.xz.sha256; then
        echo "Failed to connect to ffmpeg static build provider for checksum."
        echo "Checking for cached version to use."
        if [ ! -f /tmp/cache/ffmpeg/ffmpeg.tar.xz.sha256 ]; then
            echo "Unable to locate cached checksum. Exiting."
            exit 1
        else
            echo "Found cached checksum."
        fi
    fi
    grep -F "$ARCHIVE_NAME" /tmp/cache/ffmpeg/ffmpeg.tar.xz.sha256 > /tmp/cache/ffmpeg/tmp_sha256_only
    mv /tmp/cache/ffmpeg/tmp_sha256_only /tmp/cache/ffmpeg/ffmpeg.tar.xz.sha256
    sed -i -e 's/  .*$/  \/tmp\/cache\/ffmpeg\/ffmpeg.tar.xz/' /tmp/cache/ffmpeg/ffmpeg.tar.xz.sha256
    echo "Checking cache for FFmpeg archive and validating checksum"
    if sha256sum --check /tmp/cache/ffmpeg/ffmpeg.tar.xz.sha256; then
        echo "Checksum validated, using cached FFmpeg archive"
    else
        echo "Downloading FFmpeg static build from $URL"
        curl -fsSL "$URL" -o /tmp/cache/ffmpeg/ffmpeg.tar.xz
        echo "Validating checksum of FFmpeg static build download"
        sha256sum --check /tmp/cache/ffmpeg/ffmpeg.tar.xz.sha256
    fi
    tar -xJf /tmp/cache/ffmpeg/ffmpeg.tar.xz -C /tmp
    install -m755 /tmp/ffmpeg-*/bin/ffmpeg  /usr/local/bin/ffmpeg
    install -m755 /tmp/ffmpeg-*/bin/ffprobe /usr/local/bin/ffprobe
    rm -rf /tmp/ffmpeg*
EOT

FROM node:22-bullseye-slim AS node-22
FROM docker.io/ubuntu:22.04
RUN --mount=type=cache,target=/var/cache/apt,sharing=private,id=ubuntu2204-aptcache \
    --mount=type=cache,target=/var/lib/apt,sharing=private,id=ubuntu2204-aptlib \
    rm -f /etc/apt/apt.conf.d/docker-clean; \
    echo 'Binary::apt::APT::Keep-Downloaded-Packages "true";' > /etc/apt/apt.conf.d/keep-cache; \
    set -xe; \
    apt-get -yqq update; \
    apt-get -yqq --no-install-recommends install \
    libcups2 \
    libnss3 \
    libatk1.0-0 \
    libnspr4 \
    libpango1.0-0 \
    libasound2 \
    libatspi2.0-0 \
    libxdamage1 \
    libatk-bridge2.0-0 \
    libxkbcommon0 \
    libdrm2 \
    libxcomposite1 \
    libxfixes3 \
    libxrandr2 \
    libgbm1 \
    libnss3; \
    apt-get -yqq --no-install-recommends install \
    ca-certificates \
    curl \
    build-essential \
    libssl-dev \
    git \
    gpg-agent \
    dbus \
    dbus-x11 \
    xvfb \
    x11-utils \
    xdotool \
    fontconfig \
    fonts-noto-cjk \
    fonts-noto-color-emoji \
    fonts-nanum \
    software-properties-common \
    supervisor; \
    fc-cache -f

# install chromium and sqlite3 for debugging the cookies file
RUN --mount=type=cache,target=/var/cache/apt,sharing=private,id=ubuntu2204-aptcache \
    --mount=type=cache,target=/var/lib/apt,sharing=private,id=ubuntu2204-aptlib \
    add-apt-repository -y ppa:xtradeb/apps
RUN --mount=type=cache,target=/var/cache/apt,sharing=private,id=ubuntu2204-aptcache \
    --mount=type=cache,target=/var/lib/apt,sharing=private,id=ubuntu2204-aptlib \
    apt-get update -y && \
    apt-get -y install chromium && \
    apt-get --no-install-recommends -y install sqlite3;
<<<<<<< HEAD

# Install FFmpeg (latest static build) for the recording server
COPY --from=ffmpeg-downloader /usr/local/bin/ffmpeg /usr/local/bin/ffmpeg
COPY --from=ffmpeg-downloader /usr/local/bin/ffprobe /usr/local/bin/ffprobe
=======

# Copy Chromium policy configuration
RUN mkdir -p /etc/chromium/policies/managed
COPY shared/chromium-policies/managed/policy.json /etc/chromium/policies/managed/policy.json

# Install FFmpeg (latest static build) for the recording server
RUN --mount=type=cache,target=/tmp/cache/ffmpeg,id=ffmpeg \
    <<-'EOT'
    set -eux
    URL="https://johnvansickle.com/ffmpeg/releases/ffmpeg-release-amd64-static.tar.xz"
    echo "Downloading FFmpeg MD5 checksum"
    if ! curl --connect-timeout 10 -fsSL "${URL}.md5" -o /tmp/cache/ffmpeg/ffmpeg.tar.xz.md5; then
        echo "Failed to connect to ffmpeg static build provider for MD5 checksum."
        echo "Checking for cached version to use."
        if [ ! -f /tmp/cache/ffmpeg/ffmpeg.tar.xz.md5 ]; then
            echo "Unable to locate cached MD5 checksum. Exiting."
            exit 1
        else
            echo "Found cached MD5 checksum."
        fi
    fi
    sed -i -e 's/ .*$/ \/tmp\/cache\/ffmpeg\/ffmpeg.tar.xz/' /tmp/cache/ffmpeg/ffmpeg.tar.xz.md5
    echo "Checking cache for FFmpeg archive and validating MD5 checksum"
    if md5sum --check /tmp/cache/ffmpeg/ffmpeg.tar.xz.md5; then
        echo "Checksum validated, using cached FFmpeg archive"
    else
        echo "Downloading FFmpeg static build from $URL"
        curl -fsSL "$URL" -o /tmp/cache/ffmpeg/ffmpeg.tar.xz
        echo "Validating MD5 checksum of FFmpeg static build download"
        md5sum --check /tmp/cache/ffmpeg/ffmpeg.tar.xz.md5
    fi
    tar -xJf /tmp/cache/ffmpeg/ffmpeg.tar.xz -C /tmp
    install -m755 /tmp/ffmpeg-*/ffmpeg  /usr/local/bin/ffmpeg
    install -m755 /tmp/ffmpeg-*/ffprobe /usr/local/bin/ffprobe
    rm -rf /tmp/ffmpeg*
EOT
>>>>>>> b51da913

# Remove upower to prevent spurious D-Bus activations and logs
RUN --mount=type=cache,target=/var/cache/apt,sharing=private,id=ubuntu2204-aptcache \
    --mount=type=cache,target=/var/lib/apt,sharing=private,id=ubuntu2204-aptlib \
    apt-get -yqq purge upower || true

# install Node.js 22.x by copying from the node:22-bullseye-slim stage
COPY --from=node-22 /usr/local/bin/node /usr/local/bin/node
COPY --from=node-22 /usr/local/lib/node_modules /usr/local/lib/node_modules
# Recreate symlinks for npm/npx/corepack to point into node_modules
RUN set -eux; \
    ln -sf /usr/local/lib/node_modules/npm/bin/npm-cli.js /usr/local/bin/npm; \
    ln -sf /usr/local/lib/node_modules/npm/bin/npx-cli.js /usr/local/bin/npx; \
    if [ -e /usr/local/lib/node_modules/corepack/dist/corepack.js ]; then \
    ln -sf /usr/local/lib/node_modules/corepack/dist/corepack.js /usr/local/bin/corepack; \
    fi

# Install TypeScript and Playwright globally
RUN --mount=type=cache,target=/root/.npm npm install -g typescript playwright-core tsx

ENV WITHDOCKER=true

# Create a non-root user with a home directory
RUN useradd -m -s /bin/bash kernel

# supervisor  start scripts
COPY images/chromium-headless/image/start-xvfb.sh /images/chromium-headless/image/start-xvfb.sh
RUN chmod +x /images/chromium-headless/image/start-xvfb.sh

# Wrapper script to set environment
COPY images/chromium-headless/image/wrapper.sh /usr/bin/wrapper.sh

# Supervisord configuration
COPY images/chromium-headless/image/supervisord.conf /etc/supervisor/supervisord.conf
COPY images/chromium-headless/image/supervisor/services/ /etc/supervisor/conf.d/services/

# Copy the kernel-images API binary built in the builder stage
COPY --from=server-builder /out/kernel-images-api /usr/local/bin/kernel-images-api
COPY --from=server-builder /out/chromium-launcher /usr/local/bin/chromium-launcher

# Copy the Playwright executor runtime
COPY server/runtime/playwright-executor.ts /usr/local/lib/playwright-executor.ts

ENTRYPOINT [ "/usr/bin/wrapper.sh" ]<|MERGE_RESOLUTION|>--- conflicted
+++ resolved
@@ -125,49 +125,14 @@
     apt-get update -y && \
     apt-get -y install chromium && \
     apt-get --no-install-recommends -y install sqlite3;
-<<<<<<< HEAD
-
-# Install FFmpeg (latest static build) for the recording server
-COPY --from=ffmpeg-downloader /usr/local/bin/ffmpeg /usr/local/bin/ffmpeg
-COPY --from=ffmpeg-downloader /usr/local/bin/ffprobe /usr/local/bin/ffprobe
-=======
 
 # Copy Chromium policy configuration
 RUN mkdir -p /etc/chromium/policies/managed
 COPY shared/chromium-policies/managed/policy.json /etc/chromium/policies/managed/policy.json
 
 # Install FFmpeg (latest static build) for the recording server
-RUN --mount=type=cache,target=/tmp/cache/ffmpeg,id=ffmpeg \
-    <<-'EOT'
-    set -eux
-    URL="https://johnvansickle.com/ffmpeg/releases/ffmpeg-release-amd64-static.tar.xz"
-    echo "Downloading FFmpeg MD5 checksum"
-    if ! curl --connect-timeout 10 -fsSL "${URL}.md5" -o /tmp/cache/ffmpeg/ffmpeg.tar.xz.md5; then
-        echo "Failed to connect to ffmpeg static build provider for MD5 checksum."
-        echo "Checking for cached version to use."
-        if [ ! -f /tmp/cache/ffmpeg/ffmpeg.tar.xz.md5 ]; then
-            echo "Unable to locate cached MD5 checksum. Exiting."
-            exit 1
-        else
-            echo "Found cached MD5 checksum."
-        fi
-    fi
-    sed -i -e 's/ .*$/ \/tmp\/cache\/ffmpeg\/ffmpeg.tar.xz/' /tmp/cache/ffmpeg/ffmpeg.tar.xz.md5
-    echo "Checking cache for FFmpeg archive and validating MD5 checksum"
-    if md5sum --check /tmp/cache/ffmpeg/ffmpeg.tar.xz.md5; then
-        echo "Checksum validated, using cached FFmpeg archive"
-    else
-        echo "Downloading FFmpeg static build from $URL"
-        curl -fsSL "$URL" -o /tmp/cache/ffmpeg/ffmpeg.tar.xz
-        echo "Validating MD5 checksum of FFmpeg static build download"
-        md5sum --check /tmp/cache/ffmpeg/ffmpeg.tar.xz.md5
-    fi
-    tar -xJf /tmp/cache/ffmpeg/ffmpeg.tar.xz -C /tmp
-    install -m755 /tmp/ffmpeg-*/ffmpeg  /usr/local/bin/ffmpeg
-    install -m755 /tmp/ffmpeg-*/ffprobe /usr/local/bin/ffprobe
-    rm -rf /tmp/ffmpeg*
-EOT
->>>>>>> b51da913
+COPY --from=ffmpeg-downloader /usr/local/bin/ffmpeg /usr/local/bin/ffmpeg
+COPY --from=ffmpeg-downloader /usr/local/bin/ffprobe /usr/local/bin/ffprobe
 
 # Remove upower to prevent spurious D-Bus activations and logs
 RUN --mount=type=cache,target=/var/cache/apt,sharing=private,id=ubuntu2204-aptcache \
