--- conflicted
+++ resolved
@@ -86,40 +86,6 @@
           $ref: "#/components/responses/NotFoundError"
         "500":
           $ref: "#/components/responses/InternalError"
-<<<<<<< HEAD
-  /computer/click_mouse:
-    post:
-      summary: Simulate a mouse click action on the host computer
-      operationId: clickMouse
-      requestBody:
-        required: true
-        content:
-          application/json:
-            schema:
-              $ref: "#/components/schemas/ClickMouseRequest"
-      responses:
-        "200":
-          description: Mouse action performed
-        "400":
-          $ref: "#/components/responses/BadRequestError"
-        "500":
-          $ref: "#/components/responses/InternalError"
-  /computer/move_mouse:
-    post:
-      summary: Move the mouse cursor to the specified coordinates on the host computer
-      operationId: moveMouse
-      requestBody:
-        required: true
-        content:
-          application/json:
-            schema:
-              $ref: "#/components/schemas/MoveMouseRequest"
-      responses:
-        "200":
-          description: Mouse cursor moved
-        "400":
-          $ref: "#/components/responses/BadRequestError"
-=======
   /recording/list:
     get:
       summary: List all recorders
@@ -133,7 +99,40 @@
                 type: array
                 items:
                   $ref: "#/components/schemas/RecorderInfo"
->>>>>>> 6042bdef
+        "500":
+          $ref: "#/components/responses/InternalError"
+  /computer/click_mouse:
+    post:
+      summary: Simulate a mouse click action on the host computer
+      operationId: clickMouse
+      requestBody:
+        required: true
+        content:
+          application/json:
+            schema:
+              $ref: "#/components/schemas/ClickMouseRequest"
+      responses:
+        "200":
+          description: Mouse action performed
+        "400":
+          $ref: "#/components/responses/BadRequestError"
+        "500":
+          $ref: "#/components/responses/InternalError"
+  /computer/move_mouse:
+    post:
+      summary: Move the mouse cursor to the specified coordinates on the host computer
+      operationId: moveMouse
+      requestBody:
+        required: true
+        content:
+          application/json:
+            schema:
+              $ref: "#/components/schemas/MoveMouseRequest"
+      responses:
+        "200":
+          description: Mouse cursor moved
+        "400":
+          $ref: "#/components/responses/BadRequestError"
         "500":
           $ref: "#/components/responses/InternalError"
 components:
@@ -178,7 +177,24 @@
       properties:
         message:
           type: string
-<<<<<<< HEAD
+    RecorderInfo:
+      type: object
+      required: [id, isRecording]
+      properties:
+        id:
+          type: string
+        isRecording:
+          type: boolean
+        started_at:
+          type: string
+          format: date-time
+          nullable: true
+          description: Timestamp when recording started
+        finished_at:
+          type: string
+          format: date-time
+          nullable: true
+          description: Timestamp when recording finished
     ClickMouseRequest:
       type: object
       required:
@@ -227,26 +243,6 @@
           items:
             type: string
       additionalProperties: false
-=======
-    RecorderInfo:
-      type: object
-      required: [id, isRecording]
-      properties:
-        id:
-          type: string
-        isRecording:
-          type: boolean
-        started_at:
-          type: string
-          format: date-time
-          nullable: true
-          description: Timestamp when recording started
-        finished_at:
-          type: string
-          format: date-time
-          nullable: true
-          description: Timestamp when recording finished
->>>>>>> 6042bdef
   responses:
     BadRequestError:
       description: Bad Request
