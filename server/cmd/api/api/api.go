--- conflicted
+++ resolved
@@ -18,22 +18,14 @@
 	factory       recorder.FFmpegRecorderFactory
 }
 
-<<<<<<< HEAD
 var _ oapi.StrictServerInterface = (*ApiService)(nil)
 
-func New(recordManager recorder.RecordManager, factory recorder.FFmpegRecorderFactory) *ApiService {
-	return &ApiService{
-		recordManager:  recordManager,
-		factory:        factory,
-		mainRecorderID: "main", // use a single recorder for now
-=======
 func New(recordManager recorder.RecordManager, factory recorder.FFmpegRecorderFactory) (*ApiService, error) {
 	switch {
 	case recordManager == nil:
 		return nil, fmt.Errorf("recordManager cannot be nil")
 	case factory == nil:
 		return nil, fmt.Errorf("factory cannot be nil")
->>>>>>> 6042bdef
 	}
 
 	return &ApiService{
