package api

import (
	"context"
	"errors"
	"fmt"
	"os"
	"sync"
	"time"

	"github.com/onkernel/kernel-images/server/lib/devtoolsproxy"
	"github.com/onkernel/kernel-images/server/lib/logger"
	oapi "github.com/onkernel/kernel-images/server/lib/oapi"
	"github.com/onkernel/kernel-images/server/lib/recorder"
	"github.com/onkernel/kernel-images/server/lib/scaletozero"
)

type ApiService struct {
	// defaultRecorderID is used whenever the caller doesn't specify an explicit ID.
	defaultRecorderID string

	recordManager recorder.RecordManager
	factory       recorder.FFmpegRecorderFactory
	// Filesystem watch management
	watchMu sync.RWMutex
	watches map[string]*fsWatch

	// Process management
	procMu sync.RWMutex
	procs  map[string]*processHandle

<<<<<<< HEAD
	// Neko authentication
	nekoTokenMu sync.RWMutex
	nekoToken   string
=======
	// DevTools upstream manager (Chromium supervisord log tailer)
	upstreamMgr *devtoolsproxy.UpstreamManager

	stz scaletozero.Controller
>>>>>>> ab95b4b6
}

var _ oapi.StrictServerInterface = (*ApiService)(nil)

func New(recordManager recorder.RecordManager, factory recorder.FFmpegRecorderFactory, upstreamMgr *devtoolsproxy.UpstreamManager, stz scaletozero.Controller) (*ApiService, error) {
	switch {
	case recordManager == nil:
		return nil, fmt.Errorf("recordManager cannot be nil")
	case factory == nil:
		return nil, fmt.Errorf("factory cannot be nil")
	case upstreamMgr == nil:
		return nil, fmt.Errorf("upstreamMgr cannot be nil")
	}

	return &ApiService{
		recordManager:     recordManager,
		factory:           factory,
		defaultRecorderID: "default",
		watches:           make(map[string]*fsWatch),
		procs:             make(map[string]*processHandle),
		upstreamMgr:       upstreamMgr,
		stz:               stz,
	}, nil
}

func (s *ApiService) StartRecording(ctx context.Context, req oapi.StartRecordingRequestObject) (oapi.StartRecordingResponseObject, error) {
	log := logger.FromContext(ctx)

	var params recorder.FFmpegRecordingParams
	if req.Body != nil {
		params.FrameRate = req.Body.Framerate
		params.MaxSizeInMB = req.Body.MaxFileSizeInMB
		params.MaxDurationInSeconds = req.Body.MaxDurationInSeconds
	}

	// Determine recorder ID (use default if none provided)
	recorderID := s.defaultRecorderID
	if req.Body != nil && req.Body.Id != nil && *req.Body.Id != "" {
		recorderID = *req.Body.Id
	}

	// Create, register, and start a new recorder
	rec, err := s.factory(recorderID, params)
	if err != nil {
		log.Error("failed to create recorder", "err", err, "recorder_id", recorderID)
		return oapi.StartRecording500JSONResponse{InternalErrorJSONResponse: oapi.InternalErrorJSONResponse{Message: "failed to create recording"}}, nil
	}
	if err := s.recordManager.RegisterRecorder(ctx, rec); err != nil {
		if rec, exists := s.recordManager.GetRecorder(recorderID); exists {
			if rec.IsRecording(ctx) {
				log.Error("attempted to start recording while one is already active", "recorder_id", recorderID)
				return oapi.StartRecording409JSONResponse{ConflictErrorJSONResponse: oapi.ConflictErrorJSONResponse{Message: "recording already in progress"}}, nil
			} else {
				log.Error("attempted to restart recording", "recorder_id", recorderID)
				return oapi.StartRecording400JSONResponse{BadRequestErrorJSONResponse: oapi.BadRequestErrorJSONResponse{Message: "recording already completed"}}, nil
			}
		}
		log.Error("failed to register recorder", "err", err, "recorder_id", recorderID)
		return oapi.StartRecording500JSONResponse{InternalErrorJSONResponse: oapi.InternalErrorJSONResponse{Message: "failed to register recording"}}, nil
	}

	if err := rec.Start(ctx); err != nil {
		log.Error("failed to start recording", "err", err, "recorder_id", recorderID)
		// ensure the recorder is deregistered
		defer s.recordManager.DeregisterRecorder(ctx, rec)
		return oapi.StartRecording500JSONResponse{InternalErrorJSONResponse: oapi.InternalErrorJSONResponse{Message: "failed to start recording"}}, nil
	}

	return oapi.StartRecording201Response{}, nil
}

func (s *ApiService) StopRecording(ctx context.Context, req oapi.StopRecordingRequestObject) (oapi.StopRecordingResponseObject, error) {
	log := logger.FromContext(ctx)

	// Determine recorder ID
	recorderID := s.defaultRecorderID
	if req.Body != nil && req.Body.Id != nil && *req.Body.Id != "" {
		recorderID = *req.Body.Id
	}

	rec, exists := s.recordManager.GetRecorder(recorderID)
	if !exists {
		log.Error("attempted to stop recording when none is active", "recorder_id", recorderID)
		return oapi.StopRecording400JSONResponse{BadRequestErrorJSONResponse: oapi.BadRequestErrorJSONResponse{Message: "no active recording to stop"}}, nil
	} else if !rec.IsRecording(ctx) {
		log.Warn("recording already stopped", "recorder_id", recorderID)
		return oapi.StopRecording200Response{}, nil
	}

	// Check if force stop is requested
	forceStop := false
	if req.Body != nil && req.Body.ForceStop != nil {
		forceStop = *req.Body.ForceStop
	}

	var err error
	if forceStop {
		log.Info("force stopping recording", "recorder_id", recorderID)
		err = rec.ForceStop(ctx)
	} else {
		log.Info("gracefully stopping recording", "recorder_id", recorderID)
		err = rec.Stop(ctx)
	}

	if err != nil {
		log.Error("error occurred while stopping recording", "err", err, "force", forceStop, "recorder_id", recorderID)
	}

	return oapi.StopRecording200Response{}, nil
}

const (
	minRecordingSizeInBytes = 100
)

func (s *ApiService) DownloadRecording(ctx context.Context, req oapi.DownloadRecordingRequestObject) (oapi.DownloadRecordingResponseObject, error) {
	log := logger.FromContext(ctx)

	// Determine recorder ID
	recorderID := s.defaultRecorderID
	if req.Params.Id != nil && *req.Params.Id != "" {
		recorderID = *req.Params.Id
	}

	// Get the recorder to access its output path
	rec, exists := s.recordManager.GetRecorder(recorderID)
	if !exists {
		log.Error("attempted to download non-existent recording", "recorder_id", recorderID)
		return oapi.DownloadRecording404JSONResponse{NotFoundErrorJSONResponse: oapi.NotFoundErrorJSONResponse{Message: "no recording found"}}, nil
	}
	if rec.IsDeleted(ctx) {
		log.Error("attempted to download deleted recording", "recorder_id", recorderID)
		return oapi.DownloadRecording400JSONResponse{BadRequestErrorJSONResponse: oapi.BadRequestErrorJSONResponse{Message: "requested recording has been deleted"}}, nil
	}

	out, meta, err := rec.Recording(ctx)
	if err != nil {
		log.Error("failed to get recording", "err", err, "recorder_id", recorderID)
		return oapi.DownloadRecording500JSONResponse{InternalErrorJSONResponse: oapi.InternalErrorJSONResponse{Message: "failed to get recording"}}, nil
	}

	// short-circuit if the recording is still in progress and the file is arbitrary small
	if rec.IsRecording(ctx) && meta.Size <= minRecordingSizeInBytes {
		return oapi.DownloadRecording202Response{
			Headers: oapi.DownloadRecording202ResponseHeaders{
				RetryAfter: 300,
			},
		}, nil
	}

	log.Info("serving recording file for download", "size", meta.Size, "recorder_id", recorderID)
	return oapi.DownloadRecording200Videomp4Response{
		Body: out,
		Headers: oapi.DownloadRecording200ResponseHeaders{
			XRecordingStartedAt:  meta.StartTime.Format(time.RFC3339),
			XRecordingFinishedAt: meta.EndTime.Format(time.RFC3339),
		},
		ContentLength: meta.Size,
	}, nil
}

func (s *ApiService) DeleteRecording(ctx context.Context, req oapi.DeleteRecordingRequestObject) (oapi.DeleteRecordingResponseObject, error) {
	log := logger.FromContext(ctx)

	recorderID := s.defaultRecorderID
	if req.Body != nil && req.Body.Id != nil && *req.Body.Id != "" {
		recorderID = *req.Body.Id
	}
	rec, exists := s.recordManager.GetRecorder(recorderID)
	if !exists {
		log.Error("attempted to delete non-existent recording", "recorder_id", recorderID)
		return oapi.DeleteRecording404JSONResponse{NotFoundErrorJSONResponse: oapi.NotFoundErrorJSONResponse{Message: "no recording found"}}, nil
	}

	if rec.IsRecording(ctx) {
		log.Error("attempted to delete recording while still in progress", "recorder_id", recorderID)
		return oapi.DeleteRecording400JSONResponse{BadRequestErrorJSONResponse: oapi.BadRequestErrorJSONResponse{Message: "recording must be stopped first"}}, nil
	}

	// fine to do this async
	go func() {
		if err := rec.Delete(context.Background()); err != nil && !errors.Is(err, os.ErrNotExist) {
			log.Error("failed to delete recording", "err", err, "recorder_id", recorderID)
		} else {
			log.Info("recording deleted", "recorder_id", recorderID)
		}
	}()

	return oapi.DeleteRecording200Response{}, nil
}

// ListRecorders returns a list of all registered recorders and whether each one is currently recording.
func (s *ApiService) ListRecorders(ctx context.Context, _ oapi.ListRecordersRequestObject) (oapi.ListRecordersResponseObject, error) {
	infos := []oapi.RecorderInfo{}

	timeOrNil := func(t time.Time) *time.Time {
		if t.IsZero() {
			return nil
		}
		return &t
	}

	recs := s.recordManager.ListActiveRecorders(ctx)
	for _, r := range recs {
		m := r.Metadata()
		infos = append(infos, oapi.RecorderInfo{
			Id:          r.ID(),
			IsRecording: r.IsRecording(ctx),
			StartedAt:   timeOrNil(m.StartTime),
			FinishedAt:  timeOrNil(m.EndTime),
		})
	}
	return oapi.ListRecorders200JSONResponse(infos), nil
}

func (s *ApiService) Shutdown(ctx context.Context) error {
	return s.recordManager.StopAll(ctx)
}<|MERGE_RESOLUTION|>--- conflicted
+++ resolved
@@ -29,16 +29,13 @@
 	procMu sync.RWMutex
 	procs  map[string]*processHandle
 
-<<<<<<< HEAD
 	// Neko authentication
 	nekoTokenMu sync.RWMutex
 	nekoToken   string
-=======
+
 	// DevTools upstream manager (Chromium supervisord log tailer)
 	upstreamMgr *devtoolsproxy.UpstreamManager
-
 	stz scaletozero.Controller
->>>>>>> ab95b4b6
 }
 
 var _ oapi.StrictServerInterface = (*ApiService)(nil)
